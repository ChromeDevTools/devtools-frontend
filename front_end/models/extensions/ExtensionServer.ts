--- conflicted
+++ resolved
@@ -31,11 +31,7 @@
 // TODO(crbug.com/1172300) Ignored during the jsdoc to ts migration
 /* eslint-disable @typescript-eslint/naming-convention */
 
-<<<<<<< HEAD
-import {type Chrome} from '../../../extension-api/ExtensionAPI.js';  // eslint-disable-line rulesdir/es_modules_import
-=======
 import {type Chrome} from '../../../extension-api/ExtensionAPI.js';
->>>>>>> 19c832a5
 import * as Common from '../../core/common/common.js';
 import * as Host from '../../core/host/host.js';
 import * as i18n from '../../core/i18n/i18n.js';
@@ -443,13 +439,8 @@
     this.requests = new Map();
     const url = event.data.inspectedURL();
     this.postNotification(PrivateAPI.Events.InspectedURLChanged, url);
-<<<<<<< HEAD
-    this.#pendingExtensions.forEach(e => this.addExtension(e));
-    this.#pendingExtensions.splice(0);
-=======
     const extensions = this.#pendingExtensions.splice(0);
     extensions.forEach(e => this.addExtension(e));
->>>>>>> 19c832a5
   }
 
   hasSubscribers(type: string): boolean {
@@ -479,11 +470,7 @@
     }
     const message = {command: 'notify-' + type, arguments: Array.prototype.slice.call(arguments, 1)};
     for (const subscriber of subscribers) {
-<<<<<<< HEAD
-      if (this.extensionEnabled(subscriber)) {
-=======
       if (this.extensionEnabled(subscriber) && this.isNotificationAllowedForExtension(subscriber, type, ..._vararg)) {
->>>>>>> 19c832a5
         subscriber.postMessage(message);
       }
     }
@@ -1111,20 +1098,13 @@
     if (!hostsPolicy) {
       return;
     }
-    const hostsPolicy = HostsPolicy.create(extensionInfo.hostsPolicy);
-    if (!hostsPolicy) {
-      return;
-    }
     try {
       const startPageURL = new URL((startPage as string));
       const extensionOrigin = startPageURL.origin;
       const name = extensionInfo.name || `Extension ${extensionOrigin}`;
       const extensionRegistration = new RegisteredExtension(name, hostsPolicy, Boolean(extensionInfo.allowFileAccess));
       if (!extensionRegistration.isAllowedOnTarget(inspectedURL)) {
-<<<<<<< HEAD
-=======
         this.#pendingExtensions.push(extensionInfo);
->>>>>>> 19c832a5
         return;
       }
       if (!this.registeredExtensions.get(extensionOrigin)) {
@@ -1373,23 +1353,15 @@
       return true;
     }
     if (parsedURL.protocol === 'chrome:' || parsedURL.protocol === 'devtools:' ||
-<<<<<<< HEAD
-        parsedURL.protocol === 'chrome-untrusted:') {
-=======
         parsedURL.protocol === 'chrome-untrusted:' || parsedURL.protocol === 'chrome-error:' ||
         parsedURL.protocol === 'chrome-search:') {
->>>>>>> 19c832a5
       return false;
     }
     if (parsedURL.protocol.startsWith('http') && parsedURL.hostname.match(/^chrome\.google\.com\.?$/) &&
         parsedURL.pathname.startsWith('/webstore')) {
       return false;
     }
-<<<<<<< HEAD
-    if (parsedURL.protocol.startsWith('http') && parsedURL.hostname === 'chromewebstore.google.com') {
-=======
     if (parsedURL.protocol.startsWith('http') && parsedURL.hostname.match(/^chromewebstore\.google\.com\.?$/)) {
->>>>>>> 19c832a5
       return false;
     }
 
