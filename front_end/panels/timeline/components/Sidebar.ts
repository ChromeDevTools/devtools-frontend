// Copyright 2024 The Chromium Authors. All rights reserved.
// Use of this source code is governed by a BSD-style license that can be
// found in the LICENSE file.

import * as Common from '../../../core/common/common.js';
import type * as Trace from '../../../models/trace/trace.js';
import * as UI from '../../../ui/legacy/legacy.js';

import {SidebarAnnotationsTab} from './SidebarAnnotationsTab.js';
import {SidebarInsightsTab} from './SidebarInsightsTab.js';

export interface ActiveInsight {
  model: Trace.Insights.Types.InsightModel<{}, {}>;
  insightSetKey: string;
}

export class RemoveAnnotation extends Event {
  static readonly eventName = 'removeannotation';

  constructor(public removedAnnotation: Trace.Types.File.Annotation) {
    super(RemoveAnnotation.eventName, {bubbles: true, composed: true});
  }
}

export class RevealAnnotation extends Event {
  static readonly eventName = 'revealannotation';

  constructor(public annotation: Trace.Types.File.Annotation) {
    super(RevealAnnotation.eventName, {bubbles: true, composed: true});
  }
}

declare global {
  interface GlobalEventHandlersEventMap {
    [RevealAnnotation.eventName]: RevealAnnotation;
  }
}

export const enum SidebarTabs {
  INSIGHTS = 'insights',
  ANNOTATIONS = 'annotations',
}
export const DEFAULT_SIDEBAR_TAB = SidebarTabs.INSIGHTS;

export const DEFAULT_SIDEBAR_WIDTH_PX = 240;
const MIN_SIDEBAR_WIDTH_PX = 170;

export class SidebarWidget extends UI.Widget.VBox {
  #tabbedPane = new UI.TabbedPane.TabbedPane();

  #insightsView = new InsightsView();
  #annotationsView = new AnnotationsView();

  /**
   * Track if the user has opened the sidebar before. We do this so that the
   * very first time they record/import a trace after the sidebar ships, we can
   * automatically pop it open to aid discovery. But, after that, the sidebar
   * visibility will be persisted based on if the user opens or closes it - the
   * SplitWidget tracks its state in its own setting.
   */
  #userHasOpenedSidebarOnce =
      Common.Settings.Settings.instance().createSetting<boolean>('timeline-user-has-opened-sidebar-once', false);

  userHasOpenedSidebarOnce(): boolean {
    return this.#userHasOpenedSidebarOnce.get();
  }

  constructor() {
    super();
    this.setMinimumSize(MIN_SIDEBAR_WIDTH_PX, 0);
    this.#tabbedPane.appendTab(
        SidebarTabs.INSIGHTS, 'Insights', this.#insightsView, undefined, undefined, false, false, 0,
        'timeline.insights-tab');
    this.#tabbedPane.appendTab(
        SidebarTabs.ANNOTATIONS, 'Annotations', this.#annotationsView, undefined, undefined, false, false, 1,
        'timeline.annotations-tab');

    // Default the selected tab to Insights. In wasShown() we will change this
    // if this is a trace that has no insights.
    this.#tabbedPane.selectTab(SidebarTabs.INSIGHTS);
  }

  override wasShown(): void {
    this.#userHasOpenedSidebarOnce.set(true);
    this.#tabbedPane.show(this.element);
    this.#updateAnnotationsCountBadge();

    // Swap to the Annotations tab if:
    // 1. Insights is currently selected.
    // 2. The Insights tab is disabled (which means we have no insights for this trace)
    if (this.#tabbedPane.selectedTabId === SidebarTabs.INSIGHTS &&
        this.#tabbedPane.tabIsDisabled(SidebarTabs.INSIGHTS)) {
      this.#tabbedPane.selectTab(SidebarTabs.ANNOTATIONS);
    }
  }

  setAnnotations(
      updatedAnnotations: Trace.Types.File.Annotation[],
      annotationEntryToColorMap: Map<Trace.Types.Events.Event, string>): void {
    this.#annotationsView.setAnnotations(updatedAnnotations, annotationEntryToColorMap);
    this.#updateAnnotationsCountBadge();
  }

  #updateAnnotationsCountBadge(): void {
    const annotations = this.#annotationsView.deduplicatedAnnotations();
<<<<<<< HEAD
    if (annotations.length) {
      this.#tabbedPane.setBadge('annotations', annotations.length.toString(), 'primary');
    }
=======
    this.#tabbedPane.setBadge('annotations', annotations.length > 0 ? annotations.length.toString() : null);
>>>>>>> 64b3154d
  }

  setParsedTrace(parsedTrace: Trace.Handlers.Types.ParsedTrace|null, metadata: Trace.Types.File.MetaData|null): void {
    this.#insightsView.setParsedTrace(parsedTrace, metadata);
  }

  setInsights(insights: Trace.Insights.Types.TraceInsightSets|null): void {
    this.#insightsView.setInsights(insights);

    this.#tabbedPane.setTabEnabled(
        SidebarTabs.INSIGHTS,
        insights !== null,
    );
  }

  setActiveInsight(activeInsight: ActiveInsight|null): void {
    this.#insightsView.setActiveInsight(activeInsight);

    if (activeInsight) {
      this.#tabbedPane.selectTab(SidebarTabs.INSIGHTS);
    }
  }
}

class InsightsView extends UI.Widget.VBox {
  #component = new SidebarInsightsTab();

  constructor() {
    super();
    this.element.classList.add('sidebar-insights');
    this.element.appendChild(this.#component);
  }

  setParsedTrace(parsedTrace: Trace.Handlers.Types.ParsedTrace|null, metadata: Trace.Types.File.MetaData|null): void {
    this.#component.parsedTrace = parsedTrace;
    this.#component.traceMetadata = metadata;
  }

  setInsights(data: Trace.Insights.Types.TraceInsightSets|null): void {
    this.#component.insights = data;
  }

  setActiveInsight(active: ActiveInsight|null): void {
    this.#component.activeInsight = active;
  }
}

class AnnotationsView extends UI.Widget.VBox {
  #component = new SidebarAnnotationsTab();

  constructor() {
    super();
    this.element.classList.add('sidebar-annotations');
    this.element.appendChild(this.#component);
  }

  setAnnotations(
      annotations: Trace.Types.File.Annotation[],
      annotationEntryToColorMap: Map<Trace.Types.Events.Event, string>): void {
    // The component will only re-render when set the annotations, so we should
    // set the `annotationEntryToColorMap` first.
    this.#component.annotationEntryToColorMap = annotationEntryToColorMap;
    this.#component.annotations = annotations;
  }

  /**
   * The component "de-duplicates" annotations to ensure implementation details
   * about how we create pending annotations don't leak into the UI. We expose
   * these here because we use this count to show the number of annotations in
   * the small adorner in the sidebar tab.
   */
  deduplicatedAnnotations(): readonly Trace.Types.File.Annotation[] {
    return this.#component.deduplicatedAnnotations();
  }
}<|MERGE_RESOLUTION|>--- conflicted
+++ resolved
@@ -103,13 +103,7 @@
 
   #updateAnnotationsCountBadge(): void {
     const annotations = this.#annotationsView.deduplicatedAnnotations();
-<<<<<<< HEAD
-    if (annotations.length) {
-      this.#tabbedPane.setBadge('annotations', annotations.length.toString(), 'primary');
-    }
-=======
     this.#tabbedPane.setBadge('annotations', annotations.length > 0 ? annotations.length.toString() : null);
->>>>>>> 64b3154d
   }
 
   setParsedTrace(parsedTrace: Trace.Handlers.Types.ParsedTrace|null, metadata: Trace.Types.File.MetaData|null): void {
