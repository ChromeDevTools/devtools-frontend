/*
 * Copyright (C) 2006, 2007, 2008 Apple Inc.  All rights reserved.
 * Copyright (C) 2009 Anthony Ricaud <rik@webkit.org>
 * Copyright (C) 2011 Google Inc. All rights reserved.
 *
 * Redistribution and use in source and binary forms, with or without
 * modification, are permitted provided that the following conditions are
 * met:
 *
 * 1. Redistributions of source code must retain the above copyright
 * notice, this list of conditions and the following disclaimer.
 *
 * 2. Redistributions in binary form must reproduce the above
 * copyright notice, this list of conditions and the following disclaimer
 * in the documentation and/or other materials provided with the
 * distribution.
 *
 * THIS SOFTWARE IS PROVIDED BY GOOGLE INC. AND ITS CONTRIBUTORS
 * "AS IS" AND ANY EXPRESS OR IMPLIED WARRANTIES, INCLUDING, BUT NOT
 * LIMITED TO, THE IMPLIED WARRANTIES OF MERCHANTABILITY AND FITNESS FOR
 * A PARTICULAR PURPOSE ARE DISCLAIMED. IN NO EVENT SHALL GOOGLE INC.
 * OR ITS CONTRIBUTORS BE LIABLE FOR ANY DIRECT, INDIRECT, INCIDENTAL,
 * SPECIAL, EXEMPLARY, OR CONSEQUENTIAL DAMAGES (INCLUDING, BUT NOT
 * LIMITED TO, PROCUREMENT OF SUBSTITUTE GOODS OR SERVICES; LOSS OF USE,
 * DATA, OR PROFITS; OR BUSINESS INTERRUPTION) HOWEVER CAUSED AND ON ANY
 * THEORY OF LIABILITY, WHETHER IN CONTRACT, STRICT LIABILITY, OR TORT
 * (INCLUDING NEGLIGENCE OR OTHERWISE) ARISING IN ANY WAY OUT OF THE USE
 * OF THIS SOFTWARE, EVEN IF ADVISED OF THE POSSIBILITY OF SUCH DAMAGE.
 */

.tabbed-pane {
  flex: auto;
  overflow: hidden;
}

.tabbed-pane-content {
  position: relative;
  overflow: auto;
  flex: auto;
  display: flex;
  flex-direction: column;
}

.tabbed-pane-content.has-no-tabs {
  background-color: var(--sys-color-cdt-base-container);
}

.tabbed-pane-placeholder {
  text-align: center;
  align-content: center;

  .sources-placeholder {
    display: inline-block;
  }
}

.tabbed-pane-placeholder-row {
  max-width: var(--sys-size-32);
  min-width: var(--sys-size-28);
  margin: 0 var(--sys-size-8);

  &.workspace {
    line-height: 18px;
    display: inline-flex;
    align-items: center;
    border: var(--sys-size-2) dashed var(--sys-color-divider);
    padding: var(--sys-size-8);
    border-radius: var(--sys-shape-corner-medium);
    margin: var(--sys-size-8) var(--sys-size-8) var(--sys-size-11);

    > .icon-container {
      flex-shrink: 0;
      width: var(--sys-size-13);
      height: var(--sys-size-13);
      background: var(--sys-color-tonal-container);
      align-content: center;
      border-radius: var(--sys-shape-corner-full);
      margin-right: var(--sys-size-8);

      > devtools-icon {
        color: var(--sys-color-on-tonal-container);
      }
    }
  }

  &.shortcuts-list {
    padding: 0 var(--sys-size-6);

    .shortcut-line {
      display: grid;
      grid-template-columns: 1fr 1fr;
      grid-column-gap: var(--sys-size-10);
      padding: var(--sys-size-4) 0;

      &:not(:last-child) {
        border-bottom: var(--sys-size-1) solid var(--sys-color-divider);
      }

      .shortcuts {
        display: flex;
        flex-direction: row;
        gap: var(--sys-size-4);
        align-items: center;
      }

      .keybinds-key {
        display: flex;
        flex-shrink: 0;
        align-items: center;
        justify-content: center;
        height: var(--sys-size-11);
        min-width: var(--sys-size-11);
        font: var(--sys-typescale-body5-medium);
        white-space: nowrap;
        border-radius: var(--sys-shape-corner-small);
        background: var(--sys-color-tonal-container);
        padding: 0 var(--sys-size-4);
      }

      & button {
        margin-inline: 0;
      }
    }
  }

  & button {
    cursor: pointer;
    color: var(--text-link);
    background: transparent;
    border: none;
    padding: 0;
    text-decoration: underline;
    margin-inline: var(--sys-size-3);
    text-align: left;

    &:focus-visible {
      outline: 2px solid var(--sys-color-state-focus-ring);
      outline-offset: 2px;
      border-radius: 2px;
    }
  }
}

.tabbed-pane-header {
  display: flex;
  flex: 0 0 27px;
  border-bottom: 1px solid var(--sys-color-divider);
  overflow: visible;
  width: 100%;
  background-color: var(--app-color-toolbar-background);

  & > * {
    cursor: initial;
  }
}

.tabbed-pane-header-contents {
  flex: auto;
  pointer-events: none;
  margin-left: 0;
  position: relative;
  cursor: default;
}

.tabbed-pane-header-contents > * {
  pointer-events: initial;
}

.tabbed-pane-header-tab-icon {
  min-width: 14px;
  display: flex;
  align-items: center;
  margin-right: var(--sys-size-2);
}

.tabbed-pane-header-tab-suffix-element {
  height: var(--sys-size-8);
  width: var(--sys-size-8);
  padding-left: var(--sys-size-2);
  align-content: center;

  &:has(.badge) {
    width: 17px;
    margin-left: var(--sys-size-2);
  }

  &:has(.status-dot) {
    width: 9px;
  }
}

.badge {
  display: inline-flex;
  justify-content: center;
  align-items: center;
  height: 15px;
  width: 15px;
  line-height: 15px;
  border-radius: var(--sys-shape-corner-full);
  margin-left: var(--sys-size-2);
<<<<<<< HEAD
  background-color: var(--sys-color-error);
  color: var(--sys-color-on-error);
=======
  background-color: var(--sys-color-primary);
  color: var(--sys-color-on-primary);
>>>>>>> 64b3154d
  font-size: var(--sys-typescale-body5-size);
  font-weight: var(--ref-typeface-weight-bold);

  &.primary {
    background: var(--sys-color-cdt-base-container);
    color: var(--sys-color-primary);
<<<<<<< HEAD
    border: 1px solid   var(--sys-color-primary);
    font-weight: normal;
  }
=======
    border: var(--sys-size-1) solid var(--sys-color-primary);
    font-weight: normal;
  }
}

.status-dot {
  height: var(--sys-size-4);
  width: var(--sys-size-4);
  border-radius: var(--sys-shape-corner-full);
  background-color: var(--sys-color-purple-bright);
  margin-left: var(--sys-size-1);
  justify-self: center;
  position: relative;
  top: 0.75px;
>>>>>>> 64b3154d
}


.tabbed-pane-header-tab {
  font: var(--sys-typescale-body4-medium);
  color: var(--sys-color-on-surface-subtle);
  height: var(--sys-size-12);
  float: left;
  padding: 0 10px;
  white-space: nowrap;
  cursor: default;
  display: flex;
  align-items: center;
}

.tabbed-pane-header-tab.closeable {
  padding-right: var(--sys-size-3);
}

.tabbed-pane-header-tab devtools-icon.dot::before {
  outline-color: var(--icon-gap-toolbar);
}

.tabbed-pane-header-tab:hover devtools-icon.dot::before {
  outline-color: var(--icon-gap-toolbar-hover);
}

.tabbed-pane-header-tab:not(.vertical-tab-layout):hover,
.tabbed-pane-shadow .tabbed-pane-header-tab:focus-visible {
  color: var(--sys-color-on-surface);
  background-color: var(--sys-color-state-hover-on-subtle);
}

.tabbed-pane-header-tab-title {
  text-overflow: ellipsis;
  overflow: hidden;
}

.tabbed-pane-header-tab.measuring {
  visibility: hidden;
}

.tabbed-pane-header-tab.selected {
  border-bottom: none;
  color: var(--sys-color-primary);
}

.tabbed-pane-header-tab.selected.dragging {
  --override-dragging-box-shadow-color: rgb(0 0 0 / 37%);

  position: relative;
  box-shadow: 0 1px 4px 0 var(--override-dragging-box-shadow-color);
  background-color: var(--app-color-toolbar-background);
}

.theme-with-dark-background .tabbed-pane-header-tab.dragging,
:host-context(.theme-with-dark-background) .tabbed-pane-header-tab.dragging {
  --override-dragging-box-shadow-color: rgb(230 230 230 / 37%);
}

.tabbed-pane-header-tab .tabbed-pane-close-button {
  visibility: hidden;
}

.tabbed-pane-header-tab:hover .tabbed-pane-close-button,
.tabbed-pane-header-tab.selected .tabbed-pane-close-button {
  visibility: visible;
}

.tabbed-pane-header-tabs-drop-down-container {
  float: left;
  opacity: 80%;
  display: flex;
  align-items: center;
  height: 100%;
}

.tabbed-pane-header-tabs-drop-down-container > .chevron-icon:hover,
.tabbed-pane-header-tabs-drop-down-container > .chevron-icon:focus-visible {
  color: var(--icon-default-hover);
}

.tabbed-pane-header-tabs-drop-down-container:hover,
.tabbed-pane-header-tabs-drop-down-container:focus-visible {
  background-color: var(--sys-color-state-hover-on-subtle);
}

.tabbed-pane-header-tabs-drop-down-container.measuring {
  visibility: hidden;
}

.tabbed-pane-header-tabs-drop-down-container:active {
  opacity: 80%;
}
/* Web page style */

.tabbed-pane-shadow.vertical-tab-layout {
  flex-direction: row !important; /* stylelint-disable-line declaration-no-important */
}

.tabbed-pane-shadow.vertical-tab-layout .tabbed-pane-header {
  background-color: transparent;
  border: none transparent !important; /* stylelint-disable-line declaration-no-important */
  width: auto;
  flex: 0 0 auto;
  flex-direction: column;
  padding-top: 5px;
  overflow: hidden;
}

.tabbed-pane-shadow.vertical-tab-layout .tabbed-pane-content {
  padding-top: var(--sys-size-10);
  overflow-x: hidden;
}

.tabbed-pane-shadow.vertical-tab-layout .tabbed-pane-header-contents {
  margin: 0;
  flex: none;
}

.tabbed-pane-shadow.vertical-tab-layout .tabbed-pane-header-tabs {
  display: flex;
  flex-direction: column;
  width: var(--sys-size-24);
  margin-right: var(--sys-size-5);
}

.tabbed-pane-shadow.vertical-tab-layout .tabbed-pane-header-tab {
  height: var(--size-12, 28px);
  padding: 0 var(--size-8, 16px) 0 var(--size-7, 14px);
  border-radius: 0 100px 100px 0;
  color: var(--sys-color-on-surface);
  position: relative;

  & > .tabbed-pane-header-tab-icon devtools-icon {
    margin: 0;
    margin-right: var(--sys-size-6);
  }

  &.selected {
    color: var(--app-color-navigation-drawer-label-selected);
    background-color: var(--app-color-navigation-drawer-background-selected);

    & > .tabbed-pane-header-tab-icon devtools-icon {
      color: var(--app-color-navigation-drawer-label-selected);
    }
  }

  &:focus-visible {
    outline: 2px solid var(--sys-color-state-focus-ring);
  }

  &:active::before {
    background-color: var(--sys-color-state-ripple-neutral-on-subtle);
    content: "";
    height: 100%;
    width: 100%;
    border-radius: inherit;
    position: absolute;
    top: 0;
    left: 0;
  }
}

.tabbed-pane-tab-slider {
  height: 3px;
  position: absolute;
  bottom: -1px;
  background-color: var(--sys-color-primary);
  border-radius: var(--sys-shape-corner-full) var(--sys-shape-corner-full) 0 0;
  left: 0;
  transform-origin: 0 100%;
  transition: transform 150ms cubic-bezier(0, 0, 0.2, 1);
  visibility: hidden;
}

@media (-webkit-min-device-pixel-ratio: 1.1) {
  .tabbed-pane-tab-slider {
    border-top: none;
  }
}

.tabbed-pane-tab-slider.enabled {
  visibility: visible;
}

.tabbed-pane-header-tab.disabled {
  opacity: 50%;
  pointer-events: none;
}

.tabbed-pane-left-toolbar {
  margin-right: -4px;
  flex: none;
}

.tabbed-pane-right-toolbar {
  margin-left: -4px;
  flex: none;
}

.preview-icon {
  --override-tabbed-pane-preview-icon-color: var(--icon-default);

  width: 16px;
  height: 16px;
  display: flex;
  align-items: center;
  justify-content: center;
  margin-left: var(--sys-size-2);
  flex-shrink: 0;
}

@media (forced-colors: active) {
  .tabbed-pane-tab-slider {
    forced-color-adjust: none;
    background-color: Highlight;
  }

  .tabbed-pane-header {
    forced-color-adjust: none;
    border-bottom: 1px solid transparent;
    background-color: ButtonFace;
  }

  .tabbed-pane-header-contents .tabbed-pane-header-tabs .tabbed-pane-header-tab {
    background: ButtonFace;
    color: ButtonText;
  }

  .tabbed-pane-header-tabs .tabbed-pane-header-tab:hover,
  .tabbed-pane-header-tabs .tabbed-pane-shadow .tabbed-pane-header-tab:focus-visible {
    background-color: Highlight;
    color: HighlightText;
  }

  .tabbed-pane-header-tab .tabbed-pane-header-tab-title {
    color: inherit;
  }

  .tabbed-pane-header-contents .tabbed-pane-header-tabs .tabbed-pane-header-tab.selected,
  .tabbed-pane-header-contents .tabbed-pane-header-tabs .tabbed-pane-header-tab.selected:focus-visible {
    background-color: Highlight;
    color: HighlightText;
  }

  .tabbed-pane-header-tab:hover .tabbed-pane-close-button,
  .tabbed-pane-shadow .tabbed-pane-header-tab:focus-visible .tabbed-pane-close-button {
    color: HighlightText;
  }

  .tabbed-pane-header-tabs-drop-down-container {
    opacity: 100%;
  }

  .tabbed-pane-header-tabs-drop-down-container:hover,
  .tabbed-pane-header-tabs-drop-down-container:focus-visible {
    background-color: Highlight;
  }

  .tabbed-pane-header-tabs-drop-down-container > .chevron-icon {
    color: ButtonText;
  }

  .tabbed-pane-header-tabs-drop-down-container:hover > .chevron-icon,
  .tabbed-pane-header-tabs-drop-down-container:focus-visible > .chevron-icon {
    color: HighlightText;
  }

  .tabbed-pane-header-tabs .tabbed-pane-header-tab .preview-icon {
    --override-tabbed-pane-preview-icon-color: ButtonText;
  }

  .tabbed-pane-header-tab.selected .preview-icon,
  .tabbed-pane-header-tab:hover .preview-icon {
    --override-tabbed-pane-preview-icon-color: HighlightText;
  }

  .close-button {
    --tabbed-pane-close-icon-color: ButtonText;

    forced-color-adjust: none;
  }

  .close-button:hover,
  .close-button:active {
    --tabbed-pane-close-icon-color: HighlightText;

    background-color: Highlight;
  }

  .selected .close-button {
    --tabbed-pane-close-icon-color: HighlightText;
  }
}<|MERGE_RESOLUTION|>--- conflicted
+++ resolved
@@ -198,24 +198,14 @@
   line-height: 15px;
   border-radius: var(--sys-shape-corner-full);
   margin-left: var(--sys-size-2);
-<<<<<<< HEAD
-  background-color: var(--sys-color-error);
-  color: var(--sys-color-on-error);
-=======
   background-color: var(--sys-color-primary);
   color: var(--sys-color-on-primary);
->>>>>>> 64b3154d
   font-size: var(--sys-typescale-body5-size);
   font-weight: var(--ref-typeface-weight-bold);
 
   &.primary {
     background: var(--sys-color-cdt-base-container);
     color: var(--sys-color-primary);
-<<<<<<< HEAD
-    border: 1px solid   var(--sys-color-primary);
-    font-weight: normal;
-  }
-=======
     border: var(--sys-size-1) solid var(--sys-color-primary);
     font-weight: normal;
   }
@@ -230,7 +220,6 @@
   justify-self: center;
   position: relative;
   top: 0.75px;
->>>>>>> 64b3154d
 }
 
 
